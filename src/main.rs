mod config;
mod database;
mod ping;
mod response;

use crate::database::fetch_count;
use config::load_config;
use database::{connect, fetch_servers};
use futures_util::TryStreamExt;
use indicatif::{ProgressBar, ProgressStyle};
use sqlx::{Pool, Postgres, Row};
use std::time::{SystemTime, UNIX_EPOCH};
use std::{sync::Arc, time::Duration};
use thiserror::Error;
use tokio::sync::Semaphore;
use tokio::task::JoinSet;
use tracing::{debug, info, warn};

#[tokio::main]
async fn main() {
	tracing_subscriber::fmt::init();

	let config_file = std::env::args().nth(1).unwrap_or("config.toml".to_string());
	info!("Using config file {config_file}");
	let config = load_config(config_file);

	// Create database URL
	let database_url = format!(
		"postgresql://{}:{}@{}:{}/{}",
		config.database.user,
		config.database.password,
		config.database.url,
		config.database.port,
		config.database.table
	);

	let port_start = config.rescanner.port_range_start;
	let port_end = config.rescanner.port_range_end;
	let total_ports = config.rescanner.total_ports();

	if total_ports > 10 {
		warn!("Large amount of ports! Scans will take exponentially longer for each port to scan!");
	}

	if !config.rescanner.repeat {
		warn!("Repeat is not enabled in config file! Will only scan once!");
	}

	info!("Scanning port range {port_start} - {port_end} ({total_ports} port(s) per host)",);

	let pool = connect(database_url.as_str()).await;
	let style = ProgressStyle::with_template("[{elapsed}] [{bar:40.white/blue}] {pos:>7}/{len:7}")
		.unwrap()
		.progress_chars("=>-");

	loop {
		let mut servers = fetch_servers(&pool).await;
		let length = fetch_count(&pool).await as u64;

		let progress_bar = Arc::new(ProgressBar::new(length).with_style(style.clone()));

		let mut ping_set = JoinSet::new();

		let start = SystemTime::now()
			.duration_since(UNIX_EPOCH)
			.expect("System time is before the unix epoch")
			.as_secs() as i64;

		// Spawn a new task for every result
		while let Some(row) = servers.try_next().await.unwrap() {
			let address: String = row.get(0);

			for port in port_start..=port_end {
				ping_set.spawn(run(
					(address.to_owned(), port),
					pool.clone(),
					progress_bar.clone(),
				));
			}
		}

		let results = ping_set.join_all().await;
		let errors = results
			.into_iter()
			.filter_map(Result::err)
			.collect::<Vec<_>>();

		// Print scan errors, if any
		if !errors.is_empty() {
			warn!("Scan returned {} errors!", errors.len());
		}

		let end = SystemTime::now()
			.duration_since(UNIX_EPOCH)
			.expect("System time is before the unix epoch")
			.as_secs() as i64;

		// Scan results
		info!("Finished pinging all servers");
		info!("Scan took {} seconds", end - start);

		// Quit if only one scan is requested in config
		if !config.rescanner.repeat {
			info!("Exiting...");
			std::process::exit(0);
		}

		// Wait rescan delay before starting a new scan
		if config.rescanner.rescan_delay > 0 {
			info!(
				"Waiting {} seconds before starting another scan...",
				config.rescanner.rescan_delay
			);
			tokio::time::sleep(Duration::from_secs(config.rescanner.rescan_delay)).await;
		}
	}
}

#[derive(Debug, Error)]
enum RunError {
	#[error("Error while pinging server")]
	PingServer(#[from] ping::PingServerError),
	#[error("Error while parsing response")]
	ParseResponse(#[from] serde_json::Error),
	#[error("Error while updating database")]
	DatabaseUpdate(#[from] sqlx::Error),
	#[error("Connection timed out")]
	TimedOut(#[from] tokio::time::error::Elapsed),
	#[error("Server opted out of scanning")]
	ServerOptOut,
}

// TODO: add to config file
const TIMEOUT_SECS: Duration = Duration::from_secs(5);

<<<<<<< HEAD
static PERMITS: Semaphore = Semaphore::const_new(500);
=======
	if response.check_opt_out() {
		database::remove_server(host.0, &state.pool).await?;
		return Err(RunError::ServerOptOut());
	}
>>>>>>> 3b9be2f2

#[tracing::instrument(skip(pool, progress_bar))]
async fn run(
	host: (String, u16),
	pool: Pool<Postgres>,
	progress_bar: Arc<ProgressBar>,
) -> Result<(), RunError> {
	async fn run_inner(host: (String, u16), pool: Pool<Postgres>) -> Result<(), RunError> {
		let permit = PERMITS.acquire().await.unwrap();
		let results = tokio::time::timeout(TIMEOUT_SECS, ping::ping_server(&host)).await??;
		drop(permit);

		let response = response::parse_response(results)?;

		if response.check_opt_out() {
			return Err(RunError::ServerOptOut);
		}

		let _ = database::update(response, &pool, &host).await;

		Ok(())
	}

	let result = run_inner(host, pool).await;
	if let Err(ref e) = result {
		debug!("{e}");
	}
	progress_bar.inc(1);
	result
}<|MERGE_RESOLUTION|>--- conflicted
+++ resolved
@@ -133,14 +133,7 @@
 // TODO: add to config file
 const TIMEOUT_SECS: Duration = Duration::from_secs(5);
 
-<<<<<<< HEAD
 static PERMITS: Semaphore = Semaphore::const_new(500);
-=======
-	if response.check_opt_out() {
-		database::remove_server(host.0, &state.pool).await?;
-		return Err(RunError::ServerOptOut());
-	}
->>>>>>> 3b9be2f2
 
 #[tracing::instrument(skip(pool, progress_bar))]
 async fn run(
@@ -156,6 +149,7 @@
 		let response = response::parse_response(results)?;
 
 		if response.check_opt_out() {
+			database::remove_server(host.0, &pool).await?;
 			return Err(RunError::ServerOptOut);
 		}
 
